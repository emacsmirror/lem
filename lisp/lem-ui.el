;;; lem-ui.el --- Basics for a lemmy interface -*- lexical-binding: t; -*-

;; Copyright (C) 2023  martian hiatus
;; Author: martian hiatus <martianhiatus [a t] riseup [d o t] net>
;; Version: 0.1
;; URL: https://codeberg.org/martianh/lem
;; Keywords: multimedia, comm, web, fediverse

;; This file is not part of GNU Emacs.

;; This file is part of lem.el.

;; This program is free software; you can redistribute it and/or modify
;; it under the terms of the GNU General Public License as published by
;; the Free Software Foundation, either version 3 of the License, or
;; (at your option) any later version.

;; This program is distributed in the hope that it will be useful,
;; but WITHOUT ANY WARRANTY; without even the implied warranty of
;; MERCHANTABILITY or FITNESS FOR A PARTICULAR PURPOSE.  See the
;; GNU General Public License for more details.

;; You should have received a copy of the GNU General Public License
;; along with this program.  If not, see <https://www.gnu.org/licenses/>.

;;; Commentary:

;; Some simple, unadorned, primitive, humble, basic, dashed-off functions for an interface to Lemmy, the federated link-aggregator and forum software. See <https://joinlemmy.org>.

;;; Code:

(require 'lem-request)

(defvar lem-ui-horiz-bar
  (if (char-displayable-p ?―)
      (make-string 12 ?―)
    (make-string 12 ?-)))

;;; UTILITIES

(defcustom lem-ui-symbols
  '((reply     . ("💬" . "R"))
    (boost     . ("🔁" . "B"))
    (favourite . ("⭐" . "F"))
    (bookmark  . ("🔖" . "K"))
    (media     . ("📹" . "[media]"))
    (verified  . ("" . "V"))
    (locked    . ("🔒" . "[locked]"))
    (private   . ("🔒" . "[followers]"))
    (direct    . ("✉" . "[direct]"))
    (edited    . ("✍" . "[edited]"))
    (person    . ("👤" . "[people]"))
    (replied   . ("⬇" . "↓"))
    (reply-bar . ("┃" . "|")))
  "A set of symbols (and fallback strings) to be used in timeline.
If a symbol does not look right (tofu), it means your
font settings do not support it."
  :type '(alist :key-type symbol :value-type string))

(defun lem-ui-symbol (name)
  "Return the unicode symbol (as a string) corresponding to NAME.
If symbol is not displayable, an ASCII equivalent is returned. If
NAME is not part of the symbol table, '?' is returned."
  (if-let* ((symbol (alist-get name lem-ui-symbols)))
      (if (char-displayable-p (string-to-char (car symbol)))
          (car symbol)
        (cdr symbol))
    "?"))

(defun lem-ui-font-lock-comment (str)
  "Font lock comment face STR."
  (propertize str
              'face font-lock-comment-face))

(defun lem-ui-thing-json ()
  "Get json of thing at point, comment, post, community or user."
  (get-text-property (point) 'json))

(defun lem-ui--get-id (&optional string)
  "Return id as a string, from alist KEY in JSON.
SLOT is a symbol, either post, comment, user, or community.
STRING means return as string, else return number."
  (let ((id (get-text-property (point) 'id)))
    (if string
        (number-to-string id)
      id)))

(defun lem-ui--item-type ()
  "Return the type property of item at point."
  (get-text-property (point) 'type))

;;; MACROS
(defmacro lem-ui-with-buffer (buffer mode-fun other-window &rest body)
  "Evaluate BODY in a new or existing buffer called BUFFER.
MODE-FUN is called to set the major mode.
OTHER-WINDOW means call `switch-to-buffer-other-window' rather
than `switch-to-buffer'."
  (declare (debug t)
           (indent 3))
  `(with-current-buffer (get-buffer-create ,buffer)
     (let ((inhibit-read-only t))
       (erase-buffer)
       (funcall ,mode-fun)
       (if ,other-window
           (switch-to-buffer-other-window ,buffer)
         (switch-to-buffer ,buffer))
       ,@body)))

(defmacro lem-ui-with-id (body)
  "Call BODY after fetching ID of THING (at point), a symbol.
Thing can be anything handled by `lem-ui-thing-json', currently:
comment, post, community or person.
Within this macro call, args JSON and ID are available."
  (declare (debug 'body)
           (indent 1))
  `(let* ((json (lem-ui-thing-json))
          ;; TODO: make generic by getting THING from JSON
          (id (lem-ui--get-id :string)))
     ,body))

;;; BUFFER DETAILS
(defvar-local lem-ui-buffer-spec nil
  "A plist containing details about the current lem buffer.")

(defun lem-ui-set-buffer-spec (listing-type sort view-fun) ; endpoint etc.
  "Set `lem-ui-buffer-spec' for the current buffer.
SORT must be a member of `lem-sort-types'.
LISTING-TYPE must be member of `lem-listing-types'."
  (setq lem-ui-buffer-spec
        `(:sort ,sort :listing-type ,listing-type :view-fun ,view-fun)))

(defun lem-ui-get-buffer-spec (key)
  "Return value of KEY in `lem-ui-buffer-spec'."
  (plist-get lem-ui-buffer-spec key))

;;; NAV

(defun lem--goto-pos (fun &optional refresh pos)
  "Search for toot with FUN.
If search returns nil, execute REFRESH function.
Optionally start from POS."
  (let* ((npos (funcall fun
                        (or pos (point))
                        'byline-top
                        (current-buffer))))
    (if npos
        (if (not (get-text-property npos 'byline-top))
            (lem--goto-pos fun refresh npos)
          (goto-char npos))
      ;; force display of help-echo on moving to a toot byline:
      ;; (lem--message-help-echo))
      (funcall refresh))))

(defun lem-next-item ()
  ""
  (interactive)
  (lem--goto-pos #'next-single-property-change))

(defun lem-prev-item ()
  ""
  (interactive)
  (lem--goto-pos #'previous-single-property-change))

(defun lem-ui-view-thing-at-point ()
  "View post, community or user at point."
  (interactive)
  (let ((type (lem-ui--item-type)))
    (cond ((eq type 'post)
           (lem-ui-view-post-at-point))
          ((eq type 'community)
           (lem-ui-view-community-at-point))
          ((eq type 'user)
           (lem-ui-view-user-at-point)))))

(defun lem-ui-view-item-user-at-point ()
  "."
  (let ((id (get-text-property (point) 'creator-id)))
    (if id
        (lem-ui-view-user id 'overview)
      (message "No item at point?"))))

;;; INSTANCE

;; TODO: toggle posts or comments, and cycle Local, All, or Subscribed
(defun lem-ui-view-instance (&optional type sort limit)
  "View posts of current user's home instance.
SORT must be a member of `lem-sort-types'.
TYPE must be member of `lem-listing-types'.
LIMIT is the amount of results to return."
  (let ((posts (lem-get-instance-posts type nil limit)) ; no sort here, its below
        (buf (get-buffer-create "*lem*")))
    (lem-ui-with-buffer buf 'lem-mode nil
      (lem-ui-render-posts posts buf nil sort nil :trim)
      (lem-ui-set-buffer-spec type sort #'lem-ui-view-instance) ; no children
      (goto-char (point-min)))))

;;; VIEWS SORTING AND TYPES
(defun lem-ui-cycle-listing-type ()
  "Cycle view between `lem-listing-types'."
  (interactive)
  (let ((type (lem-ui-get-buffer-spec :listing-type))
        (sort (lem-ui-get-buffer-spec :sort))
<<<<<<< HEAD
        (user-p (eq (lem-ui-get-buffer-spec :view-fun) #'lem-ui-view-user)))
    (if user-p
        (let ((id (save-excursion (lem-ui--get-id :string))))
          (cond ((equal type 'overview)
                 (funcall (lem-ui-get-buffer-spec :view-fun)
                          id 'posts sort))
                ((equal type 'posts)
                 (funcall (lem-ui-get-buffer-spec :view-fun)
                          id 'comments sort))
                ((equal type 'comments)
                 (funcall (lem-ui-get-buffer-spec :view-fun)
                          id 'overview sort))
                (t ; handle nil values
                 (funcal (lem-ui-get-buffer-spec :view-fun)
                         id 'overview sort))))
      (cond ((equal type "All")
             (funcall (lem-ui-get-buffer-spec :view-fun)
                      "Local" sort))
            ((equal type "Local")
             (funcall (lem-ui-get-buffer-spec :view-fun)
                      "Subscribed" sort))
            ((equal type "Subscribed")
             (funcall (lem-ui-get-buffer-spec :view-fun)
                      "All" sort))
            (t ; handle nil values
             (funcal (lem-ui-get-buffer-spec :view-fun)
                     "All" sort))))))
=======
        (view-fun (lem-ui-get-buffer-spec :view-fun))
        (user-p (eq view-fun #'lem-ui-view-user)))
    ;; TODO: refactor
    (if user-p
        (let ((id (save-excursion (lem-ui--get-id :string))))
          (cond ((equal type 'overview)
                 (funcall view-fun
                          id 'posts sort))
                ((equal type 'posts)
                 (funcall view-fun
                          id 'comments sort))
                ((equal type 'comments)
                 (funcall view-fun
                          id 'overview sort))
                (t ; handle nil values
                 (funcall view-fun
                          id 'overview sort))))
      (cond ((equal type "All")
             (funcall view-fun
                      "Local" sort))
            ((equal type "Local")
             (funcall view-fun
                      "Subscribed" sort))
            ((equal type "Subscribed")
             (t ; handle nil values
              (funcall view-fun
                       "All" sort)))))))
>>>>>>> ac5af50d

(defun lem-ui-cycle-sort ()
  "Cycle view between some `lem-sort-types'
If current view is a post, use `lem-comment-sort-types'."
  (interactive)
<<<<<<< HEAD
  (let ((type (lem-ui-get-buffer-spec :listing-type))
        (sort (lem-ui-get-buffer-spec :sort))
        (post-p (eq (lem-ui-get-buffer-spec :view-fun) #'lem-ui-view-post)))
=======
  (let* ((type (lem-ui-get-buffer-spec :listing-type))
         (sort (lem-ui-get-buffer-spec :sort))
         (view-fun (lem-ui-get-buffer-spec :view-fun))
         (post-p (eq view-fun #'lem-ui-view-post)))
    ;; TODO: errors on user view (unneeded?)
>>>>>>> ac5af50d
    (if post-p
        (let ((id (save-excursion
                    (goto-char (point-min))
                    (lem-ui--get-id :string))))
          ;; TODO: refactor sort cycling
          (cond ((equal sort "Hot")
<<<<<<< HEAD
                 (funcall (lem-ui-get-buffer-spec :view-fun)
                          id "Top"))
                ((equal sort "Top")
                 (funcall (lem-ui-get-buffer-spec :view-fun)
                          id "New"))
                ((equal sort "New")
                 (funcall (lem-ui-get-buffer-spec :view-fun)
                          id "Old"))
                ((equal sort "Old")
                 (funcall (lem-ui-get-buffer-spec :view-fun)
                          id "New"))
                (t ; handle nil sort type
                 (funcall (lem-ui-get-buffer-spec :view-fun)
                          id "Top"))))
      (cond ((equal sort "Top")
             (funcall (lem-ui-get-buffer-spec :view-fun)
                      type "Active")
             (equal sort "Active")
             (funcall (lem-ui-get-buffer-spec :view-fun)
=======
                 (funcall view-fun
                          id "Top"))
                ((equal sort "Top")
                 (funcall view-fun
                          id "New"))
                ((equal sort "New")
                 (funcall view-fun
                          id "Old"))
                ((equal sort "Old")
                 (funcall view-fun
                          id "New"))
                (t ; handle nil sort type
                 (funcall view-fun
                          id "Top"))))
      (cond ((equal sort "Top")
             (funcall view-fun
                      type "Active")
             (equal sort "Active")
             (funcall view-fun
>>>>>>> ac5af50d
                      ;; (lem-ui-view-instance
                      type "Hot"))
            ((equal sort "Hot")
             ;; (lem-ui-view-instance
<<<<<<< HEAD
             (funcall (lem-ui-get-buffer-spec :view-fun)
                      type "New"))
            ((equal sort "New")
             (funcall (lem-ui-get-buffer-spec :view-fun)
                      ;; (lem-ui-view-instance
                      type "TopDay"))
            ((equal sort "TopDay")
             (funcall (lem-ui-get-buffer-spec :view-fun)
                      ;; (lem-ui-view-instance
                      type "TopAll"))
            ((equal sort "TopAll")
             (funcall (lem-ui-get-buffer-spec :view-fun)
                      ;; (lem-ui-view-instance
                      type "Active"))
            (t ; handle unsorted/default views
             (funcall (lem-ui-get-buffer-spec :view-fun)
=======
             (funcall view-fun
                      type "New"))
            ((equal sort "New")
             (funcall view-fun
                      ;; (lem-ui-view-instance
                      type "TopDay"))
            ((equal sort "TopDay")
             (funcall view-fun
                      ;; (lem-ui-view-instance
                      type "TopAll"))
            ((equal sort "TopAll")
             (funcall view-fun
                      ;; (lem-ui-view-instance
                      type "Active"))
            (t ; handle unsorted/default views
             (funcall view-fun
>>>>>>> ac5af50d
                      type "Top"))))))

;; TODO add view fun to buffer-spec
(defun lem-ui-sort-or-type (sort-or-type view-fun)
  "Reload current view, setting SORT-OR-TYPE, with VIEW-FUN."
  (let* ((type (lem-ui-get-buffer-spec :listing-type))
         (sort (lem-ui-get-buffer-spec :sort))
         (list (if (equal sort-or-type "type")
                   lem-listing-types
                 lem-sort-types))
         (choice (completing-read (format "View by %s" sort-or-type)
                                  list nil :match)))
    (if (equal sort-or-type "type")
        (funcall view-fun choice sort)
      (funcall view-fun type choice))))

;; TODO: make for any current view:
(defun lem-ui-choose-sort ()
  "Read a sort type and load it."
  (interactive)
  (lem-ui-sort-or-type "sort" 'lem-ui-view-instance))

(defun lem-ui-choose-type ()
  "Read a listing-type type and load it."
  (interactive)
  (lem-ui-sort-or-type "type" 'lem-ui-view-instance))

(defun lem-ui-read-type (prompt types-list)
  ""
  (completing-read prompt
                   types-list nil :match))

(defun lem-ui-search ()
  "Do a search for one of the types in `lem-search-types'."
  (interactive)
  (let* ((type (lem-ui-read-type "Search type: " lem-search-types))
         ;; LISTING/SORT doesn't make sense for all search types, eg users!:
         (listing-type (lem-ui-read-type "Listing type: " lem-listing-types))
         (sort (lem-ui-read-type "Sort by: " lem-sort-types))
         (query (read-string "Query: "))
         ;; TODO: handle all search args: community, page, limit
         (response (lem-search query type listing-type sort)))
    ;; TODO: render other responses:
    (cond ((equal type "Users")
           (let ((users (alist-get 'users response))
                 ;; TODO: refactor as lem-ui-render-users
                 (buf (get-buffer-create "*lem-users*")))
             (lem-ui-with-buffer buf 'lem-mode nil
               (lem-ui-render-users users)))))))

;;; POSTS

(defun lem-ui-view-post-at-point ()
  "."
  (interactive)
  (lem-ui-with-id
      (lem-ui-view-post id)))

(defun lem-ui-view-post (id &optional sort limit)
  "View post with ID.
SORT must be a member of `lem-comment-sort-types.'
LIMIT."
  (let* ((post-view (lem-get-post id))
         (post (alist-get 'post_view post-view)))
    (lem-ui-with-buffer (get-buffer-create "*lem-post*") 'lem-mode nil
      (lem-ui-render-post post :comments sort :community)
      (lem-ui-set-buffer-spec nil sort #'lem-ui-view-post)
      (goto-char (point-min))))) ; limit

(defun lem-ui-top-byline (name score timestamp
                               &optional community community-url)
  "Format a top byline for post with NAME, SCORE and TIMESTAMP.
COMMUNITY and COMMUNITY-URL are those of the community the item belongs to."
  ;; TODO: name link to user page, etc.
  (propertize (concat
               name
               (when community (concat " to "
                                       ;; TODO: link to community:
                                       (propertize community
                                                   'shr-url community-url
                                                   'button t
                                                   'category 'shr
                                                   'follow-link t
                                                   'mouse-face 'highlight)))
               " | "
               (lem-ui-symbol 'favourite) " "
               (number-to-string score) " | "
               timestamp)
              'lem-tab-stop t
              'byline-top t
              'face font-lock-comment-face))

(defun lem-ui-bt-byline (comments &optional id)
  "Format a bottom byline for a post or comment.
COMMENTS is the comments count to render.
ID is the item's id."
  (propertize
   (format "%s %s | %s" (lem-ui-symbol 'reply)
           (number-to-string comments)
           (propertize (concat "id: "
                               (number-to-string id))
                       'face font-lock-comment-face))
   'byline-bottom t))

(defun lem-ui-render-post (post &optional comments sort community trim)
  ;; NB trim both in instance and community views
  ;; NB show community info in instance and in post views
  "Render single POST.
Optionally render its COMMENTS. Optionally render post's COMMUNITY.
Optionally TRIM post length.
SORT must be a member of `lem-sort-types'."
  (let-alist post
    (insert
     (propertize
      (concat
       "\n"
       (lem-ui-top-byline .creator.name
                          .counts.score
                          .post.published
                          (when community .community.name)
                          (when community .community.actor_id))
       "\n"
       (propertize .post.name
                   'face '(:weight bold))
       "\n"
       (if .post.url
           (concat (propertize .post.url
                               'face '(:underline t))
                   "\n\n")
         "")
       (if .post.body
           (if trim
               (string-limit .post.body 400)
             .post.body)
         "")
       "\n"
       (lem-ui-bt-byline .counts.comments .post.id)
       "\n"
       ;; properties to add:
       ;; (number-to-string .post.id) "\n"
       ;; (number-to-string .post.creator_id) "\n"
       ;; (number-to-string .post.community_id) "\n"
       lem-ui-horiz-bar
       "\n")
      'json post
      'id .post.id
      'community-id .post.community_id
      'creator-id .creator.id
      'type (caar post)))
    (when (and comments
               (< 0 .counts.comments))
      (let* ((post-id (number-to-string .post.id))
             (comments (lem-api-get-post-comments post-id "All" sort))
             (list (alist-get 'comments comments)))
        (lem-ui-render-comments list "All" sort))))) ; NB: type All, make arg?

(defun lem-ui-render-posts (posts &optional buffer comments sort community trim)
  "Render a list of abbreviated posts POSTS in BUFFER.
Used for instance, communities, posts, and users.
COMMENTS means also show post comments.
SORT is the kind of sorting to use."
  (let ((list (alist-get 'posts posts))
        (buf (or buffer (get-buffer-create "*lem*"))))
    (with-current-buffer buf
      (cl-loop for x in list
               do (lem-ui-render-post x comments sort community trim)))))

;;; COMMUNITIES

(defun lem-ui-view-communities (&optional type sort)
  "View communities, subscribed to by the logged in user."
  (interactive)
  (let* ((type (or type (completing-read "View communities: "
                                         lem-listing-types)))
         (sort (or sort (completing-read "Sorted by: "
                                         lem-sort-types)))
         (json (lem-list-communities type sort))
         (list (alist-get 'communities json))
         (buffer (format "*lem-" (downcase type) "-communities*")))
    (lem-ui-with-buffer (get-buffer-create buffer) 'lem-mode t
      (cl-loop for c in list
               for id = (alist-get 'id (alist-get 'community c))
               for view = (lem-get-community (number-to-string id) nil)
               for community = (alist-get 'community_view view)
               do (lem-ui-render-community-header community buffer :stats))
      (goto-char (point-min)))))

(defun lem-ui-subscribe-to-community-at-point ()
  "."
  (interactive)
  (lem-ui-with-id
      ;; TODO: needs feedback!
      (lem-follow-community id)))

(defun lem-ui-view-community-at-point ()
  "."
  (interactive)
  (lem-ui-with-id
      (let ((community (lem-get-community id)))
        (lem-ui-view-community id))))

(defun lem-ui--communities-alist (communities)
  "Return an alist of name/description and ID from COMMUNITIES."
  (cl-loop for item in (alist-get 'communities communities)
           collect (let-alist item
                     (cons (concat .community.name " | "
                                   (string-limit .community.description 40))
                           (number-to-string .community.id)))))

(defun lem-ui-jump-to-subscribed ()
  "Prompt for a subscribed community and view it."
  (interactive)
  (let* ((communities ;(setq lem-test-c (car (alist-get 'communities

          (lem-list-communities "Subscribed"))
         (list (lem-ui--community-short-list communities))
         (choice (completing-read "Jump to community: "
                                  list))
         (id (alist-get choice list nil nil #'equal)))
    (lem-ui-view-community id)))

(defun lem-ui-view-community (id &optional type sort limit)
  "View community with ID.
SORT must be a member of `lem-sort-types'.
TYPE must be member of `lem-listing-types'.
LIMIT is the amount of results to return."
  (let* ((community (lem-get-community id))
         (view (alist-get 'community_view community))
         ;; TODO: do we need this also?:
         (posts (lem-get-posts type sort limit id)) ; no sorting
         (buf (get-buffer-create"*lem*")))
    (lem-ui-with-buffer buf 'lem-mode t
      (lem-ui-render-community-header view nil :stats)
      (lem-ui-render-posts posts buf nil sort) ; no children
      (lem-ui-set-buffer-spec type sort #'lem-ui-view-commiunity)
      (goto-char (point-min)))))

(defun lem-ui-get-community-id (community &optional string)
  "Return ID of COMMUNITY.
If STRING, return one, else number."
  (let ((id
         (alist-get 'id
                    (alist-get 'community
                               (alist-get 'community_view community)))))
    (if string
        (number-to-string id)
      id)))

(defun lem-ui-render-community-header (community &optional buffer stats)
  "Render header details for COMMUNITY.
BUFFER is the one to render in, a string.
STATS are the community's stats to print."
  ;; (let ((community (alist-get 'community_view community-view)))
  (with-current-buffer (get-buffer-create (or buffer "*lem*"))
    (let-alist community
      (insert
       (propertize
        (concat
         (propertize .community.title
                     'face '(:weight bold))
         " | "
         (lem-ui-font-lock-comment .community.name)
         "\n"
         .community.description
         "\n"
         (lem-ui-font-lock-comment .community.actor_id)
         "\n"
         .subscribed
         "\n"
         lem-ui-horiz-bar
         "\n")
        'json community
        'id .community.id
        'type (caar community)))
      ;; stats:
      (when stats
        (lem-ui-render-community-stats .counts.subscribers
                                       .counts.posts
                                       .counts.comments)))
    ;; mods:
    (let* ((mods-list (alist-get 'moderators community))
           (mods (mapcar (lambda (x)
                           (let-alist (alist-get 'moderator x)
                             (list (number-to-string .id)
                                   (or .display_name .name) .actor_id)))
                         mods-list)))
      (insert "mods: "
              (mapconcat (lambda (x)
                           (mapconcat #'identity x " "))
                         mods " | ")
              "\n"
              lem-ui-horiz-bar
              "\n\n"))))

(defun lem-ui-render-community-stats (subscribers posts comments)
  "."
  ;; TODO: get symbols for these
  (let ((s (number-to-string subscribers))
        (s-sym (lem-ui-symbol 'person))
        (p (number-to-string posts))
        (p-sym (lem-ui-symbol 'direct))
        (c (number-to-string comments))
        (c-sym (lem-ui-symbol 'reply)))
    (insert
     (format "%s %s | %s %s | %s %s\n" s-sym s p-sym p c-sym c))))

(defun lem-ui-view-item-community ()
  "View community of item at point."
  (interactive)
  (let ((id (get-text-property (point) 'community-id)))
    (if id
        (let* ((str (number-to-string id)))
          (lem-ui-view-community str))
      ("Not item at point?"))))

;;; REPLIES

(defun lem-ui-reply-simple ()
  "Reply to post or comment at point.
Simple means we just read a string."
  (interactive)
  (let* ((json (lem-ui-thing-json))
         (post-id (lem-ui--get-id))
         (parent-id (when-let ((comment (alist-get 'comment json)))
                      (alist-get 'id comment)))
         (content (read-string "Reply: "))
         (response (lem-create-comment post-id content parent-id)))
    (when response
      (let-alist response
        (message "Comment created: %s" .comment_view.comment.content)))))

;;; COMMENTS

(defun lem-ui-render-comment (comment &optional sort)
  "Render single COMMENT.
SORT must be a member of `lem-comment-sort-types'."
  (let-alist comment
    (insert
     (propertize
      (concat
       "\n"
       (lem-ui-top-byline .creator.name
                          .counts.score
                          .comment.published)
       "\n"
       (or .comment.content "")
       "\n"
       (lem-ui-bt-byline .counts.child_count .comment.id)
       "\n"
       ;; properties to add:
       ;; (number-to-string .post.id) "\n"
       ;; (number-to-string .comment.creator_id) "\n"
       ;; (number-to-string .post.community_id) "\n"
       lem-ui-horiz-bar
       "\n")
      'json comment
      'id .comment.id
      'post-id .comment.post_id
      'community-id .post.community-id
      'creator-id .creator.id
      'type (caar comment)))))

(defun lem-ui-get-comment-path (comment)
  "Get path value from COMMENT."
  (alist-get 'path
             (alist-get 'comment comment)))

(defun lem-ui-split-path (path)
  "Call split string on PATH with \".\" separator."
  (split-string path "\\."))

;; Path: "The path / tree location of a comment, separated by dots, ending with the comment's id. Ex: 0.24.27"
;; https://github.com/LemmyNet/lemmy/blob/63d3759c481ff2d7594d391ae86e881e2aeca56d/crates/db_schema/src/source/comment.rs#L39

(defun lem-ui-sort-comments (list)
  "LIST."
  (cl-loop for c in list
           for path = (lem-ui-get-comment-path c)
           for path-split = (lem-ui-split-path path)
           ;; collect c))
           collect path-split))

(defun lem-ui-render-comments (comments &optional type sort)
  "COMMENTS
TYPE
SORT."
  ;; TODO: build comment tree
  (cl-loop for x in comments ; sorted
           do (lem-ui-render-comment x sort)))

;; (setq lem-post-comments (lem-get-post-comments "1235982" "651145" "New"))
;; (setq lem-post-comments (lem-get-post-comments "1235982" nil "New"))

(defun lem-ui-view-comment-post ()
  "View post of comment at point."
  (interactive)
  (if (not (eq (lem-ui--item-type) 'comment))
      (message "Not at a comment?")
    (let* ((post (get-text-property (point) 'post-id))
           (str (number-to-string post)))
      (lem-ui-view-post str))))

(defun lem-ui-like-comment-at-point (&optional dislike)
  ""
  (interactive)
  (lem-ui-with-id ; FIXME: make generic so this works for posts
      ;; TODO: feedback needed!
      (lem-like-comment
       (string-to-number id) ; this sucks: we convert and convert back.
       (if dislike -1 1))))

(defun lem-ui-dislike-comment-at-point ()
  "."
  (interactive)
  (lem-ui-like-comment-at-point :dislike))


;;; USERS

(defun lem-ui-render-users (json)
  "JSON."
  (let ((users (alist-get 'users json)))
    (cl-loop for user in json
             do (lem-ui-render-user user))))

(defun lem-ui-render-user (json)
  "Render user with data JSON."
  (let-alist json
    (insert
     (propertize
      (concat
       (number-to-string .person.id) " "
       (propertize .person.name
                   'face '(:weight bold)) " "
       .person.actor_id
       "\n"
       (number-to-string .counts.post_count) " "
       (number-to-string .counts.comment_count) ;
       "\n"
       lem-ui-horiz-bar
       "\n")
      'json json
      'id .person.id
      'type (caar json)))))

(defun lem-ui-view-user (id &optional view-type sort limit)
  "View user with ID."
  (let ((json (lem-api-get-person-by-id id))
        (buf (get-buffer-create "*lem-user*")))
    (lem-ui-with-buffer buf 'lem-mode nil
      (let-alist json
        ;; (setq lem-test-user json)
        (lem-ui-render-user .person_view)
        ;; TODO: cycle view-type: Overview, comments, posts
        (cond ((eq view-type 'posts)
               (insert (lem-ui-format-heading "posts"))
               (lem-ui-render-posts json buf nil))
              ((eq view-type 'comments)
               (insert (lem-ui-format-heading "comments"))
               (lem-ui-render-comments .comments))
              (t ; no arg: overview
               (insert (lem-ui-format-heading "overview"))
               ;; TODO: insert mixed comments/posts
               (lem-ui-render-posts json buf nil)
               (lem-ui-render-comments .comments)))
        (lem-ui-set-buffer-spec view-type sort #'lem-ui-view-user)
        (goto-char (point-min))))))

(defun lem-ui-view-item-user ()
  "View user of item at point."
  (interactive)
  (let ((user (get-text-property (point) 'creator-id)))
    (if user
        (let ((str (number-to-string user)))
          (lem-ui-view-user str 'overview))
      (message "No user item at point?"))))

(defun lem-ui-format-heading (name)
  "Format a heading for NAME."
  (propertize
   (concat "\n " lem-ui-horiz-bar "\n "
           (upcase name)
           "\n " lem-ui-horiz-bar "\n\n")
   'face 'success))

(defun lem-ui-view-user-at-point ()
  "View user at point."
  (interactive)
  (lem-ui-with-id
      (lem-ui-view-user id 'overview)))

(defun lem-ui-message-user-at-point ()
  "Send private message to user at point."
  (interactive)
  (lem-ui-with-id
      (let ((message (read-string "Private message: ")))
        (lem-send-private-message message id))))

(provide 'lem-ui)
;;; lem-ui.el ends here<|MERGE_RESOLUTION|>--- conflicted
+++ resolved
@@ -200,35 +200,6 @@
   (interactive)
   (let ((type (lem-ui-get-buffer-spec :listing-type))
         (sort (lem-ui-get-buffer-spec :sort))
-<<<<<<< HEAD
-        (user-p (eq (lem-ui-get-buffer-spec :view-fun) #'lem-ui-view-user)))
-    (if user-p
-        (let ((id (save-excursion (lem-ui--get-id :string))))
-          (cond ((equal type 'overview)
-                 (funcall (lem-ui-get-buffer-spec :view-fun)
-                          id 'posts sort))
-                ((equal type 'posts)
-                 (funcall (lem-ui-get-buffer-spec :view-fun)
-                          id 'comments sort))
-                ((equal type 'comments)
-                 (funcall (lem-ui-get-buffer-spec :view-fun)
-                          id 'overview sort))
-                (t ; handle nil values
-                 (funcal (lem-ui-get-buffer-spec :view-fun)
-                         id 'overview sort))))
-      (cond ((equal type "All")
-             (funcall (lem-ui-get-buffer-spec :view-fun)
-                      "Local" sort))
-            ((equal type "Local")
-             (funcall (lem-ui-get-buffer-spec :view-fun)
-                      "Subscribed" sort))
-            ((equal type "Subscribed")
-             (funcall (lem-ui-get-buffer-spec :view-fun)
-                      "All" sort))
-            (t ; handle nil values
-             (funcal (lem-ui-get-buffer-spec :view-fun)
-                     "All" sort))))))
-=======
         (view-fun (lem-ui-get-buffer-spec :view-fun))
         (user-p (eq view-fun #'lem-ui-view-user)))
     ;; TODO: refactor
@@ -256,109 +227,61 @@
              (t ; handle nil values
               (funcall view-fun
                        "All" sort)))))))
->>>>>>> ac5af50d
 
 (defun lem-ui-cycle-sort ()
   "Cycle view between some `lem-sort-types'
 If current view is a post, use `lem-comment-sort-types'."
   (interactive)
-<<<<<<< HEAD
-  (let ((type (lem-ui-get-buffer-spec :listing-type))
-        (sort (lem-ui-get-buffer-spec :sort))
-        (post-p (eq (lem-ui-get-buffer-spec :view-fun) #'lem-ui-view-post)))
-=======
   (let* ((type (lem-ui-get-buffer-spec :listing-type))
          (sort (lem-ui-get-buffer-spec :sort))
          (view-fun (lem-ui-get-buffer-spec :view-fun))
          (post-p (eq view-fun #'lem-ui-view-post)))
     ;; TODO: errors on user view (unneeded?)
->>>>>>> ac5af50d
     (if post-p
         (let ((id (save-excursion
                     (goto-char (point-min))
                     (lem-ui--get-id :string))))
           ;; TODO: refactor sort cycling
           (cond ((equal sort "Hot")
-<<<<<<< HEAD
-                 (funcall (lem-ui-get-buffer-spec :view-fun)
+                 (funcall view-fun
                           id "Top"))
                 ((equal sort "Top")
-                 (funcall (lem-ui-get-buffer-spec :view-fun)
+                 (funcall view-fun
                           id "New"))
                 ((equal sort "New")
-                 (funcall (lem-ui-get-buffer-spec :view-fun)
+                 (funcall view-fun
                           id "Old"))
                 ((equal sort "Old")
-                 (funcall (lem-ui-get-buffer-spec :view-fun)
+                 (funcall view-fun
                           id "New"))
                 (t ; handle nil sort type
-                 (funcall (lem-ui-get-buffer-spec :view-fun)
+                 (funcall view-fun
                           id "Top"))))
       (cond ((equal sort "Top")
-             (funcall (lem-ui-get-buffer-spec :view-fun)
+             (funcall view-fun
                       type "Active")
              (equal sort "Active")
-             (funcall (lem-ui-get-buffer-spec :view-fun)
-=======
-                 (funcall view-fun
-                          id "Top"))
-                ((equal sort "Top")
-                 (funcall view-fun
-                          id "New"))
-                ((equal sort "New")
-                 (funcall view-fun
-                          id "Old"))
-                ((equal sort "Old")
-                 (funcall view-fun
-                          id "New"))
-                (t ; handle nil sort type
-                 (funcall view-fun
-                          id "Top"))))
-      (cond ((equal sort "Top")
-             (funcall view-fun
-                      type "Active")
-             (equal sort "Active")
-             (funcall view-fun
->>>>>>> ac5af50d
+             (funcall view-fun
                       ;; (lem-ui-view-instance
                       type "Hot"))
             ((equal sort "Hot")
              ;; (lem-ui-view-instance
-<<<<<<< HEAD
-             (funcall (lem-ui-get-buffer-spec :view-fun)
+             (funcall view-fun
                       type "New"))
             ((equal sort "New")
-             (funcall (lem-ui-get-buffer-spec :view-fun)
+             (funcall view-fun
                       ;; (lem-ui-view-instance
                       type "TopDay"))
             ((equal sort "TopDay")
-             (funcall (lem-ui-get-buffer-spec :view-fun)
+             (funcall view-fun
                       ;; (lem-ui-view-instance
                       type "TopAll"))
             ((equal sort "TopAll")
-             (funcall (lem-ui-get-buffer-spec :view-fun)
+             (funcall view-fun
                       ;; (lem-ui-view-instance
                       type "Active"))
             (t ; handle unsorted/default views
-             (funcall (lem-ui-get-buffer-spec :view-fun)
-=======
-             (funcall view-fun
-                      type "New"))
-            ((equal sort "New")
-             (funcall view-fun
-                      ;; (lem-ui-view-instance
-                      type "TopDay"))
-            ((equal sort "TopDay")
-             (funcall view-fun
-                      ;; (lem-ui-view-instance
-                      type "TopAll"))
-            ((equal sort "TopAll")
-             (funcall view-fun
-                      ;; (lem-ui-view-instance
-                      type "Active"))
-            (t ; handle unsorted/default views
-             (funcall view-fun
->>>>>>> ac5af50d
+             (funcall view-fun
                       type "Top"))))))
 
 ;; TODO add view fun to buffer-spec
