--- conflicted
+++ resolved
@@ -223,11 +223,7 @@
     (setq lem-user-id id)))
 
 (defun lem-kill-all-buffers ()
-<<<<<<< HEAD
-  "Kill all lem.el buffers"
-=======
   "Kill all lem.el buffers."
->>>>>>> 05d43dd4
   (interactive)
   (fedi-kill-all-buffers "*lem-"))
 
