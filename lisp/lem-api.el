;;; lem-api.el --- Basics for a lemmy client library -*- lexical-binding: t; -*-

;; Copyright (C) 2023  martian hiatus
;; Author: martian hiatus <martianhiatus [a t] riseup [d o t] net>
;; Version: 0.1
;; URL: https://codeberg.org/martianh/lem.el
;; Keywords: multimedia, multimedia

;; This file is not part of GNU Emacs.

;; This file is part of lem.el.

;; This program is free software; you can redistribute it and/or modify
;; it under the terms of the GNU General Public License as published by
;; the Free Software Foundation, either version 3 of the License, or
;; (at your option) any later version.

;; This program is distributed in the hope that it will be useful,
;; but WITHOUT ANY WARRANTY; without even the implied warranty of
;; MERCHANTABILITY or FITNESS FOR A PARTICULAR PURPOSE.  See the
;; GNU General Public License for more details.

;; You should have received a copy of the GNU General Public License
;; along with this program.  If not, see <https://www.gnu.org/licenses/>.

;;; Commentary:

;; Basic API functions for a Lemmy client library.

;; All functions return parsed JSON.

;; Because POST and PUT requests submit JSON payloads, while GET requests
;; submit form parameters, parameters in POST and PUT calls need to respect
;; types (numbers, boolean, etc.), while GET parameters can all be strings.
;; See the commented example calls under the definitions below. This should
;; probably be amended for consistency.

;; Code hacked together using:
;; <https://join-lemmy.org/api/classes/LemmyHttp.html>
;; <https://github.com/LemmyNet/lemmyBB/tree/main/src/api>
;; <https://github.com/LemmyNet/lemmy/blob/main/src/api_routes_http.rs>

;; The signature of the functions aims to be like so:
;; (function main-arg [secondary-arg] &optional type sort limit page [tertiary args])
;; so that we can reliably handle type, sort, limit, page params

;; Lemmy API methods list:
;; addAdmin
;; addModToCommunity
;; approveRegistrationApplication
;; banFromCommunity
;; banPerson
;; blockCommunity DONE
;; blockPerson
;; changePassword
;; createComment DONE
;; createCommentReport
;; createCommunity DONE
;; createCustomEmoji
;; createPost DONE
;; createPostReport
;; createPrivateMessage DONE
;; createPrivateMessageReport
;; createSite
;; deleteAccount
;; deleteComment DONE
;; deleteCommunity DONE
;; deleteCustomEmoji
;; deletePost DONE
;; deletePrivateMessage
;; distinguishComment
;; editComment DONE
;; editCommunity TODO
;; editCustomEmoji
;; editPost DONE
;; editPrivateMessage TODO
;; editSite
;; featurePost
;; followCommunity DONE
;; getBannedPersons
;; getCaptcha
;; getComment DONE
;; getComments DONE
;; getCommunity DONE
;; getFederatedInstances DONE
;; getModlog
;; getPersonDetails DONE
;; getPersonMentions
;; getPost DONE
;; getPosts DONE
;; getPrivateMessages DONE
;; getReplies DONE
;; getReportCount
;; getSite DONE
;; getSiteMetadata DONE
;; getUnreadCount DONE
;; getUnreadRegistrationApplicationCount
;; leaveAdmin
;; likeComment DONE
;; likePost DONE
;; listCommentReports
;; listCommunities DONE
;; listPostReports
;; listPrivateMessageReports
;; listRegistrationApplications
;; lockPost
;; login DONE
;; markAllAsRead DONE
;; markCommentReplyAsRead DONE
;; markPersonMentionAsRead TODO
;; markPostAsRead TODO
;; markPrivateMessageAsRead TODO
;; passwordChangeAfterReset
;; passwordReset
;; purgeComment
;; purgeCommunity
;; purgePerson
;; purgePost
;; register
;; removeComment TODO
;; removeCommunity TODO
;; removePost TODO
;; resolveCommentReport
;; resolveObject DONE
;; resolvePostReport
;; resolvePrivateMessageReport
;; saveComment DONE
;; savePost DONE
;; saveUserSettings
;; search DONE
;; transferCommunity
;; uploadImage TODO
;; verifyEmail

;;; Code:

(require 'fedi)
(require 'lem-request)

<<<<<<< HEAD
=======
(defvar lem-instance-url)
(defvar lem-api-version)

>>>>>>> 8d7484f8
;;;###autoload
(defvar lem-auth-token nil
  "A user auth token for a lemmy instance.
Logging in will set this. You can also save it in your init.el.")

(autoload 'lem-auth-fetch-token "lem")

;;; INSTANCES
(lem-def-request "get" "get-instance" "site"
  ()
  "Get instance details.
Returns a site_view, admins list, online count, version, my_user,
federated_instances, all_languages, discussion_languages, and
taglines.")

;; (lem-get-instance)

(defun lem-api-get-current-user ()
  "Get data for the current user, from the site endpoint.
Returns a local_user_view, containing local_user object, person
object, counts object, follows list containing community objects,
moderates list of community objects, community_blocks,
person_blocks, and discussion_languages."
  (let ((site (lem-get-instance)))
    (alist-get 'my_user site)))

(defun lem-api-get-subscribed-communities ()
  "Return the data of the current user's subscribed communities.
Returns follows data, from under my_user, from the site endpoint."
  (let* ((current-user (lem-api-get-current-user))
         (fols (alist-get 'follows current-user)))
    fols))

;; no auth: because we call this before sending the instance our creds:
(lem-def-request "get" "get-site" "site")

;; (lem-get-site)

(lem-def-request "get" "get-site-metadata" "post/site_metadata"
  (url)
  "Get site metadata for URL, any Lemmy instance."
  (url))

;; (lem-get-site-metadata "https://lemmy.world")

;; (setq lem-test-inst-posts (lem-api-get-instance-posts "Subscribed"))

(lem-def-request "get" "get-federated-instances" "federated_instances")

;; (lem-get-federated-instances)

;;; SEARCH
(lem-def-request "get" "search" "search"
  (q &optional type- listing-type sort limit page community-name community-id) ;  creator-id
  "Search for QUERY.
TYPE- must be a member of `lem-search-types'. Defaults to All.
COMMUNITY-ID and CREATOR-ID are numbers.
LISTING-TYPE must be a member of `lem-listing-types'.
LIMIT and PAGE are numbers."
  (q type- listing-type sort limit page community-name community-id)) ;  creator-id

;; (lem-search "emacs" "Posts")

(defun lem-api-search (q type)
  "Search for Q.
TYPE must be a member of `lem-search-types'. Defaults to All."
  (lem-search q type))

(defun lem-api-search-users
    (q &optional listing-type sort limit page community-name community-id) ;  creator-id
  "Search for Q, returning users.
LISTING-TYPE, SORT, LIMIT, PAGE, COMMUNITY-NAME, and COMMUNITY-ID
are for `lem-search'."
  (lem-search q "Users" listing-type sort limit page community-name community-id))

(defun lem-api-search-posts
    (q &optional listing-type sort limit page community-name community-id) ;  creator-id
  "Search for Q, returning posts.
LISTING-TYPE, SORT, LIMIT, PAGE, COMMUNITY-NAME, and COMMUNITY-ID
are for `lem-search'."
  (lem-search q "Posts" listing-type sort limit page community-name community-id))

(defun lem-api-search-communities
    (q &optional listing-type sort limit page community-name community-id) ;  creator-id
  "Search for Q, returning communities.
LISTING-TYPE, SORT, LIMIT, PAGE, COMMUNITY-NAME, and COMMUNITY-ID
are for `lem-search'."
  (lem-search q "Communities" listing-type sort limit page community-name community-id))

(defun lem-api-search-comments
    (q &optional listing-type sort limit page community-name community-id) ;  creator-id
  "Search for Q, returning comments.
LISTING-TYPE, SORT, LIMIT, PAGE, COMMUNITY-NAME, and COMMUNITY-ID
are for `lem-search'."
  (lem-search q "Comments" listing-type sort limit page community-name community-id))

(lem-def-request "get" "resolve-object" "resolve_object"
  (q)
  "Do a webfinger lookup for query Q."
  (q))

;; (lem-resolve-object "https://lemmy.ml/u/blawsybogsy")
;; (lem-resolve-object "https://lemmy.ml/c/canada@lemmy.ca") ; foreign instance fails
;; (lem-resolve-object "https://lemmy.ml/c/canada")

;;; AUTH
(lem-def-request "post" "login" "user/login"
  (username-or-email password)
  "Log in to `lem-instance-url' with NAME and PASSWORD."
  (username-or-email password)
  nil nil :unauthed)

;;; USERS / PERSON
(lem-def-request "get" "get-person" "user"
  (&optional username person-id sort limit page community-id saved-only)
  "Get person with ID.
Returns a person_view, comments, posts, moderates objects."
  (username person-id sort limit page community-id)
  ;; FIXME: this requires json string, while other params require plain lisp:
  (when saved-only
    '(("saved_only" . "true"))))

;; (lem-get-person nil 8511 nil nil nil nil)
;; (lem-get-person nil "8511" nil nil nil nil)
;; (lem-get-person nil "8511" nil nil nil nil :saved-only)

(defun lem-api-get-person-saved-only (person-id &optional sort limit page)
  "Get person with PERSON-ID, saved only.
SORT, LIMIT, PAGE are all for `lem-get-person'."
  (lem-get-person nil person-id sort limit page nil :saved-only))

;; (setq lem-saved-only-test (lem-api-get-person-saved-only "8511"))

(defun lem-api-get-person-by-id (person-id &optional sort limit page)
  "Get person with PERSON-ID.
SORT, LIMIT, PAGE are all for `lem-get-person'."
  (lem-get-person nil person-id sort limit page))

(defun lem-api-get-person-by-name (username &optional sort limit page)
  "Get person with USERNAME.
SORT, LIMIT, PAGE are all for `lem-get-person'."
  (lem-get-person username nil sort limit page))

(defun lem-api-get-person-posts (person-id &optional sort limit page)
  "Get the posts of person with PERSON-ID.
SORT, LIMIT, PAGE are all for `lem-get-person'."
  (let ((person (lem-api-get-person-by-id person-id sort limit page)))
    (list (assoc 'posts person))))

(defun lem-api-get-person-comments (person-id &optional sort limit page)
  "Get the comments of person with PERSON-ID.
SORT, LIMIT, PAGE are all for `lem-get-person'."
  (let ((person (lem-api-get-person-by-id person-id sort limit page)))
    (list (assoc 'comments person))))

;; (lem-api-get-person-by-id "8511")
;; (lem-api-get-person-by-id 8511)
;; (lem-api-get-person-by-id "899775")

;; (setq lem-user-me (lem-api-get-person-by-name "blawsybogsy"))

(lem-def-request "post" "block-user" "user/block"
  (person-id block)
  "Block user with PERSON-ID.
Returns a person_view plus a blocked boolean."
  (person-id)
  `(("block" . ,block)))

;; (lem-block-person ??)

;;; NOTIFS

(lem-def-request "get" "get-mentions" "user/mention"
  (&optional unread-only)
  "Get mentions for the current user.
Returns a mentions list.
UNREAD-ONLY means to only return unread items."
  nil
  (when unread-only
    '(("unread_only" . "true"))))

;; (lem-get-mentions :unread)
;; (lem-get-mentions)

(lem-def-request "get" "get-replies" "user/replies"
  (&optional unread-only)
  "Get replies for the current user.
Returns a list of comment_reply objects.
UNREAD-ONLY means to only return unread items."
  nil
  (when unread-only
    '(("unread_only" . "true"))))

;; (lem-get-replies :unread)
;; (lem-get-replies)

(lem-def-request "post" "mark-comment-reply-read" "comment/mark_as_read"
  (comment-reply-id)
  "Mark comment reply with COMMENT-REPLY-ID as read."
  (comment-reply-id)
  '(("read" . t)))

;; (lem-mark-comment-reply-read 433366)

(lem-def-request "post" "mark-all-read" "user/mark_all_as_read"
  ()
  "Mark all replies(, mentions and private messages?) as read.")

;; (lem-mark-all-read) ; returns replies, maybe only marks them read?

;;; COMMUNITIES
(lem-def-request "get" "get-community" "community"
  (&optional id name)
  "Get community with ID or NAME.
Returns a community_view, site, moderators, online count,
discussion_languages, default_post_language."
  (id name))

;; (lem-get-community 96200 nil)
;; (lem-get-community "96200" nil)
;; (lem-get-community nil "revanced@lemmy.world")

(lem-def-request "get" "list-communities" "community/list"
  (&optional type- sort limit page)
  "Returns a list of community objects."
  (type- sort limit page))

;; (lem-list-communities "All")
;; (lem-list-communities "Subscribed")
;; (lem-list-communities "Local")

(lem-def-request "post" "follow-community" "community/follow"
  (community-id follow)
  "Follow a community with COMMUNITY-ID.
Returns a community_view and discussion_languages."
  (community-id)
  `(("follow" . ,follow)))

;; (lem-follow-community 14711 t)
;; (lem-follow-community 88259 t)
;; (lem-follow-community 88259 :json-false)

(lem-def-request "post" "create-community" "community"
  (name title &optional banner description discussion-languages
        icon nsfw posting-restricted-to-mods)
  "Create a community with NAME.
Returns a community_view and discussion_languages."
  (name title banner description discussion-languages
        icon nsfw posting-restricted-to-mods))

;; (lem-create-community "communeity" "com")

(lem-def-request "post" "delete-community" "community/delete"
  (community-id delete)
  "Delete community with COMMUNITY-ID, a number.
Returns a community_view and discussion_languages."
  (community-id)
  `(("deleted" . ,delete)))

;; (lem-delete-community 98302 t)
;; (lem-delete-community 98302 :json-false)

(lem-def-request "post" "block-community" "community/block"
  (community-id block)
  "Block community with COMMUNITY-ID.
Returns a community_view plus a blocked boolean."
  (community-id)
  `(("block" . ,block)))

;; (lem-block-community 96200 t)
;; (lem-block-community 96200 :json-false)

;; TODO: hide community

;;; POSTS
(lem-def-request "get" "get-post" "post"
  (id)
  "Get post with ID.
Returns a post_view, a community_view, moderators, and online count."
  (id))

;; (setq lem-test-post (lem-get-post "1341246"))

(lem-def-request "get" "get-posts" "post/list"
  (&optional type- sort limit page community-id community-name saved-only)
  "List posts for the args provided.
TYPE- must be member of `lem-listing-types'.
SORT must be a member of `lem-sort-types'.
LIMIT is the amount of results to return.
COMMUNITY-ID and COMMUNITY-NAME are the community to get posts from.
Without either arg, get instance posts."
  (type- sort limit page community-id community-name)
  (when saved-only
    '(("saved_only" . "true"))))

;; (lem-get-posts "All")
;; (lem-get-posts "Subscribed" "Active")
;; (lem-get-posts "Subscribed" "Hot" "2")
;; (lem-get-posts "Local" "Hot" "2")
;; (lem-get-posts nil nil nil "86881" nil "2")
;; (lem-get-posts "All" nil nil nil nil nil :saved)

(defun lem-api-get-community-posts-by-id (community-id
                                          &optional type sort limit page)
  "List posts for COMMUNITY-ID.
TYPE must be member of `lem-listing-types'.
SORT must be a member of `lem-sort-types'.
LIMIT is the amount of results to return.
PAGE is a number, indexed to 1."
  (lem-get-posts type sort limit page community-id))

;; (lem-api-get-community-posts-by-id "14856")
;; (lem-api-get-community-posts-by-id 14856)

(defun lem-api-get-community-posts-by-name (community-name
                                            &optional type sort limit page)
  "List posts for COMMUNITY-NAME.
TYPE must be member of `lem-listing-types'.
SORT must be a member of `lem-sort-types'.
LIMIT is the amount of results to return.
PAGE is a number, indexed at 1."
  (lem-get-posts type sort limit page nil community-name))

(defun lem-api-get-instance-posts (&optional type sort limit page)
  "List posts for the current instance.
TYPE must be member of `lem-listing-types'.
SORT must be a member of `lem-sort-types'.
LIMIT is the amount of results to return.
PAGE is a number, indexed at 1."
  (lem-get-posts type sort limit page))

;; https://join-lemmy.org/api/interfaces/CreatePost.html
(lem-def-request "post" "create-post" "post"
  (name community-id &optional body url nsfw honeypot language-id)
  "Create a new post with NAME, on community with COMMUNITY-ID.
BODY is the post's content. URL is its link.
NSFW and HONEYPOT not yet implemented.
Returns a post_view."
  (name community-id body url nsfw honeypot language-id))

;; (lem-create-post "tootle on" 96200 "hooley-dooley") ; always cross-posts?

(lem-def-request "post" "like-post" "post/like"
  (post-id score)
  "Like post with POST-ID.
SCORE is a number, either 0, 1 to upvote, and -1 to downvote.
Returns a post_view."
  (post-id score))

;; (lem-like-post 1341246 1)

(lem-def-request "put" "edit-post" "post"
  (post-id name &optional body url) ; nsfw url lang-id
  "Edit post with ID, giving it a NEW-NAME, and NEW-BODY and NEW-URL.
Returns a post_view."
  (post-id name body url)) ; nsfw url lang-id

;; (lem-edit-post 1341246 "blaodh" "trep")

(lem-def-request "post" "delete-post" "post/delete"
  (post-id deleted)
  ""
  (post-id)
  `(("deleted" . ,deleted)))

;; (lem-delete-post 1635706 t)
;; (lem-delete-post 1635706 :json-false)

(lem-def-request "post" "report-post" "post/report"
  (post-id reason)
  "Report post with ID to instance moderator, giving REASON, a string.
Returns a post_report_view."
  (post-id reason))

;;; COMMENTS
;; <https://join-lemmy.org/api/interfaces/GetComments.html>
;; To get posts for a federated community by name, use name@instance.tld .

(lem-def-request "get" "get-comment" "comment"
  (id)
  "Get comment with ID.
Returns a comment_view, recipient_ids, and form_id."
  (id))

;; (lem-get-comment "765662")

(lem-def-request "post" "create-comment" "comment"
  (post-id content &optional parent-id)
  "Create a comment on post POST-ID, with CONTENT.
PARENT-ID is the parent comment to reply to.
Returns a comment_view, recipient_ids, and form_id."
  (post-id content parent-id))

;; (lem-create-comment 1367490 "toot toot")
;; (lem-create-comment 1341246 "replying via lem.el")

(lem-def-request "get" "get-comments" "comment/list"
  (&optional post-id parent-id type- sort limit page
             community-id community-name saved-only)
  "SORT must be a member of `lem-sort-types'.
LISTING-TYPE must be member of `lem-listing-types'.
LIMIT is the amount of results to return.
COMMUNITY-ID and COMMUNITY-NAME are the community to get posts from.
Without any id or name, get instance comments."
  (post-id parent-id type- sort limit page
           community-id community-name)
  (when saved-only
    '(("saved_only" . "true"))))

;; (lem-get-comments "1694468")

(defun lem-api-get-community-comments (community-id
                                       &optional type sort limit page)
  "Get comments of community with COMMUNITY-ID.
TYPE, SORT, LIMIT and PAGE are all for `lem-get-comments'."
  (lem-get-comments nil nil type sort limit page community-id))

(defun lem-api-get-post-comments (post-id &optional type sort limit page saved-only)
  "Get comments for POST-ID.
TYPE must be member of `lem-listing-types'.
SORT must be a member of `lem-sort-types'.
LIMIT is the amount of results to return.
PAGE is a number, indexed at 1.
SAVED-ONLY means to only return saved items."
  (lem-get-comments post-id nil type sort limit page nil nil saved-only))

;; (lem-get-post-comments "1485706" "All")
;; (lem-api-get-post-comments "44280" "All")
;; (lem-get-post-comments "1235982" "All")
;; (lem-api-get-post-comments "1865094" "All" nil "50" 2)

(defun lem-api-get-comment-children (parent-id
                                     &optional type sort limit page saved-only)
  "Get comments for PARENT-ID.
TYPE must be member of `lem-listing-types'.
SORT must be a member of `lem-sort-types'.
LIMIT is the amount of results to return.
PAGE is a number, indexed at 1.
SAVED-ONLY means to only return saved items."
  (lem-get-comments nil parent-id type sort limit page nil nil saved-only))

(defun lem-api-get-community-comments-by-id (community-id
                                             &optional type sort limit page saved-only)
  "Get comments for COMMUNITY-ID.
TYPE must be member of `lem-listing-types'.
SORT must be a member of `lem-sort-types'.
LIMIT is the amount of results to return.
PAGE is a number, indexed at 1.
SAVED-ONLY means to only return saved items."
  (lem-get-comments nil nil type sort limit page community-id nil saved-only))

(defun lem-api-get-community-comments-by-name
    (community-name &optional type sort limit page saved-only)
  "Get comments for COMMUNITY-NAME.
TYPE must be member of `lem-listing-types'.
SORT must be a member of `lem-sort-types'.
LIMIT is the amount of results to return.
PAGE is a number, indexed at 1.
SAVED-ONLY means to only return saved items."
  (lem-get-comments nil nil type sort limit page nil community-name saved-only))

;; (lem-get-community-comments-by-id "96200")
;; (lem-get-community-comments-by-name "emacs")

(lem-def-request "put" "edit-comment" "comment"
  (comment-id content)
  "Edit comment with COMMENT-ID, providing content NEW-STR.
To get the old text for editing, you first need to fetch the comment.
Returns a comment_view, recipient_ids, and form_id."
  (comment-id content))

;; (lem-edit-comment 765662 "tasdfl;k")

(lem-def-request "post" "like-comment" "comment/like"
  (comment-id score)
  "Like comment with COMMENT-ID.
SCORE is a number, either 0, 1 to upvote, and -1 to downvote.
Returns a comment_view."
  (comment-id score))

;; (lem-like-comment 765662 1)

(lem-def-request "post" "delete-comment" "comment/delete"
  (comment-id deleted)
  ""
  (comment-id)
  `(("deleted" . ,deleted)))

;; (lem-delete-comment 765662 t)
;; (lem-delete-comment 765662 :json-false)

(lem-def-request "post" "report-comment" "comment/report"
  (comment-id reason)
  "Report comment with COMMENT-ID to instance moderator, giving REASON, a string.
Returns comment_report_view."
  (comment-id reason))

;; (lem-report-comment 765662 "test") ; broken

;;; PRIVATE MESSAGES
(lem-def-request "get" "get-private-messages" "private_message/list"
  (&optional unread-only)
  "Get private messages for the current user.
UNREAD-ONLY means only return unread messages.
Returns private_messages."
  (unread-only))

;; (lem-get-private-messages "true")
;; (lem-get-private-messages)

(lem-def-request "get" "get-unread-count" "user/unread_count")

;; (lem-get-unread-count)

(lem-def-request "post" "send-private-message" "private_message"
  (content recipient-id)
  "Sent a private message CONTENT to user with RECIPIENT-ID.
Returns a private_message_view."
  (content recipient-id))

;; (lem-send-private-message "test" 899775)

(lem-def-request "post" "mark-private-message-read"
                 "private_message/mark_as_read"
  (private-message-id)
  "Mark private message with id PRIVATE-MESSAGE-ID as read."
  (private-message-id)
  '(("read" . t)))

;; (lem-create-comment 1235982 "test")
;; (setq lem-post-comments (lem-get-post-comments "1235982"))
;; (setq lem-comm (lem-community-posts "14856"))

;;; SAVING

(lem-def-request "put" "save-post" "post/save"
  (post-id save)
  "Save post with POST-ID, a number."
  (post-id)
  `(("save" . ,save)))

(lem-def-request "put" "save-comment" "comment/save"
  (comment-id save)
  "Save comment with COMMENT-ID, a number."
  (comment-id)
  `(("save" . ,save)))

;;; ASYNC

(defalias 'lem-api-get-async #'fedi-http--get-async)
(defalias 'lem-api-get-json-async #'fedi-http--get-json-async)

(defalias 'lem-api-post-async #'fedi-http--post-async)

;; (lem-api-get-json-async (fedi-http--api "site")
;;                         nil (lambda (status)
;;                               (message status)))

(provide 'lem-api)
;;; lem-api.el ends here<|MERGE_RESOLUTION|>--- conflicted
+++ resolved
@@ -137,12 +137,9 @@
 (require 'fedi)
 (require 'lem-request)
 
-<<<<<<< HEAD
-=======
 (defvar lem-instance-url)
 (defvar lem-api-version)
 
->>>>>>> 8d7484f8
 ;;;###autoload
 (defvar lem-auth-token nil
   "A user auth token for a lemmy instance.
